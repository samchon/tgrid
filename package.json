--- conflicted
+++ resolved
@@ -6,11 +6,7 @@
     "email": "samchon@samchon.org",
     "url": "http://samchon.org"
   },
-<<<<<<< HEAD
-  "version": "0.0.25",
-=======
-  "version": "0.1.0-dev.20181222",
->>>>>>> c36ac03b
+  "version": "0.0.26",
   "main": "index.js",
   "typings": "index.d.ts",
   "scripts": {
