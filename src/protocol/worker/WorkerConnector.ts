import { CommunicatorBase } from "../../base/CommunicatorBase";
import { IConnector } from "../internal/IConnector";
import { Invoke } from "../../base/Invoke";

import { LogicError } from "tstl/exception/LogicError";
import { is_node } from "tstl/utility/node";

//----
// CAPSULIZATION
//----
/**
 * @hidden
 */
var g: IWorker = is_node()
	? require("./internal/worker-connector-polyfill")
	: self;

/**
 * @hidden
 */
const Compiler: CompilerScope = is_node()
	? require("./internal/node-compiler")
	: require("./internal/web-compiler");

export class WorkerConnector<Provider extends object = {}>
	extends CommunicatorBase<Provider>
	implements Pick<IConnector<WorkerConnector.State>, "state">
{
	/**
	 * @hidden
	 */
	private worker_: Worker;

	/**
	 * @hidden
	 */
	private connector_: ()=>void;

	/**
	 * @hidden
	 */
	private state_: WorkerConnector.State;

	/* ----------------------------------------------------------------
		CONSTRUCTOR
	---------------------------------------------------------------- */
	public constructor(provider: Provider = null)
	{
		super(provider);
		
		// ASSIGN MEMBERS
		this.worker_ = null;
		this.connector_ = null;

		this.state_ = WorkerConnector.State.NONE;
	}

	/**
	 * Connec to worker server with compilation.
	 * 
	 * @param content JS Source file to be server with compilation.
	 */
	public async compile(content: string): Promise<void>
	{
		if (Compiler.remove)
		{
			let path: string = await Compiler.compile(content);

			await this.connect(path);
			await Compiler.remove(path);
		}
		else
			await this.connect(Compiler.compile(content) as string);
	}

	/**
	 * Connect to worker server.
	 * 
	 * @param jsFile JS File to be worker server.
	 */
	public connect(jsFile: string): Promise<void>
	{
		return new Promise((resolve, reject) =>
		{
			try
			{
				// SET STATE -> CONNECTING
				this.state_ = WorkerConnector.State.CONNECTING;

				// DO CONNECT
				this.worker_ = new g.Worker(jsFile);
				this.worker_.onmessage = this._Handle_message.bind(this);

				// GO RETURN
				this.connector_ = resolve;
				this.worker_.postMessage("READY");
			}
			catch (exp)
			{
				this.state_ = WorkerConnector.State.NONE;
				reject(exp);
			}
		});
	}

	/**
	 * Close connection.
	 */
	public async close(): Promise<void>
	{
		// VALIDATION
		if (this.state !== WorkerConnector.State.OPEN)
			throw new LogicError("Not conneced.");

		//----
		// CLOSE WITH JOIN
		//----
		// PROMISE RETURN
		let ret: Promise<void> = this.join();

		// REQUEST CLOSE TO SERVER
		this.state_ = WorkerConnector.State.CLOSING;
		this.worker_.postMessage("CLOSE");

		// LAZY RETURN
		await ret;
	}

	/* ----------------------------------------------------------------
		ACCESSORS
	---------------------------------------------------------------- */
	/**
	 * @inheritDoc
	 */
	public get state(): WorkerConnector.State
	{
		return this.state_;
	}
<<<<<<< HEAD

	/**
	 * Join worker.
	 */
	public join(): Promise<void>
	{
		return new Promise(resolve =>
		{
			this.closers_.push(resolve);
		});
	}
=======
>>>>>>> 13de1855
	
	/* ----------------------------------------------------------------
		COMMUNICATOR
	---------------------------------------------------------------- */
	/**
	 * @hidden
	 */
	protected sender(invoke: Invoke): void
	{
		this.worker_.postMessage(JSON.stringify(invoke));
	}

	/**
	 * @hidden
	 */
	protected inspector(): Error
	{
		if (this.state_ === WorkerConnector.State.OPEN)
			return null;
		else if (this.state_ === WorkerConnector.State.NONE)
			return new LogicError("Connect first.");
		else if (this.state_ === WorkerConnector.State.CONNECTING)
			return new LogicError("Connecting.");
		else if (this.state_ === WorkerConnector.State.CLOSED)
			return new LogicError("The connection has been closed.");
	}

	/**
	 * @hidden
	 */
	private _Handle_message(evt: MessageEvent): void
	{
		if (evt.data === "READY")
		{
			this.state_ = WorkerConnector.State.OPEN;
			this.connector_();
		}
		else if (evt.data === "CLOSE")
			this._Handle_close();
		else
			this.replier(JSON.parse(evt.data));
	}

	/**
	 * @hidden
	 */
	private _Handle_close(): void
	{
		// STATE & PROMISE RETURN
		this.state_ = WorkerConnector.State.CLOSED;
		this.destructor();
	}
}

export namespace WorkerConnector
{
	export const enum State
	{
		NONE,
		CONNECTING,
		OPEN,
		CLOSING,
		CLOSED
	}
}

/**
 * @hidden
 */
interface IWorker
{
	Worker: 
	{
		new(jsFile: string): Worker;
	};
}

/**
 * @hidden
 */
interface CompilerScope
{
	compile(content: string): string | Promise<string>;
	remove?(path: string): Promise<void>;
}<|MERGE_RESOLUTION|>--- conflicted
+++ resolved
@@ -136,20 +136,6 @@
 	{
 		return this.state_;
 	}
-<<<<<<< HEAD
-
-	/**
-	 * Join worker.
-	 */
-	public join(): Promise<void>
-	{
-		return new Promise(resolve =>
-		{
-			this.closers_.push(resolve);
-		});
-	}
-=======
->>>>>>> 13de1855
 	
 	/* ----------------------------------------------------------------
 		COMMUNICATOR
